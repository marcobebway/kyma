--- conflicted
+++ resolved
@@ -42,24 +42,13 @@
 		return http.StatusInternalServerError, err
 	}
 
-<<<<<<< HEAD
-	ctxWithCancel, cancel := context.WithCancel(ctx)
-	defer cancel()
-
 	client, err := cev2.NewClient(sender)
-=======
-	c, err := cev2.NewClient(p)
->>>>>>> ef7bbbe4
 	if err != nil {
 		h.logger.Errorf("Failed to create client, %s", err.Error())
 		return http.StatusInternalServerError, err
 	}
 
-<<<<<<< HEAD
-	err = client.Send(ctxWithCancel, *event)
-=======
-	err = c.Send(ctx, *event)
->>>>>>> ef7bbbe4
+	err = client.Send(ctx, *event)
 	if cev2.IsUndelivered(err) {
 		h.logger.Errorf("Failed to send: %s", err.Error())
 		return http.StatusBadGateway, err
