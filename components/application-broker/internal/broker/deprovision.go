--- conflicted
+++ resolved
@@ -158,18 +158,7 @@
 		return
 	}
 
-<<<<<<< HEAD
-	err = svc.deprovisionBroker(appName, ns)
-	if err != nil {
-		svc.log.Printf("Failed to deprovision Broker: %s", err)
-		svc.setState(iID, opID, internal.OperationStateFailed, "failed to deprovision Broker")
-		return
-	}
-
 	svc.setState(iID, opID, internal.OperationStateSucceeded, internal.OperationDescriptionDeprovisioningSucceeded)
-=======
-	svc.setState(iID, opID, internal.OperationStateSucceeded, "deprovision succeeded")
->>>>>>> 3c663372
 }
 
 func (svc *DeprovisionService) deprovisionSubscription(appName internal.ApplicationName, ns internal.Namespace) error {
